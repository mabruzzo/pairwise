mod common;

<<<<<<< HEAD
use common::assert_consistent_results;
use ndarray::ArrayView2;
use pairstat::{AccumulatorBuilder, RuntimeSpec, UnstructuredPoints, process_unstructured};
use std::collections::HashMap;
=======
use common::{isclose, prepare_statepack};
use ndarray::ArrayView2;
use pairstat::{
    EuclideanNormHistogram, EuclideanNormMean, PairOperation, StatePackViewMut, UnstructuredPoints,
    apply_accum, get_output_from_statepack_array,
};

// Things are a little unergonomic!
>>>>>>> 6afc1818

// todo: we can get rid of the test module in integration tests
#[cfg(test)]
mod tests {

    use super::*;

    #[test]
    fn test_apply_accum_auto() {
        // this is loosely based on some inputs from pyvsf:tests/test_vsf_props

        // keep in mind that we interpret positions as a (3, ...) array
        // so position 0 is [6,12,18]
        let positions: Vec<f64> = (6..24).map(|x| x as f64).collect();
        let values: Vec<f64> = (-9..9).map(|x| 2.0 * (x as f64)).collect();

        let points = UnstructuredPoints::new(
            ArrayView2::from_shape((3, 6), &positions).unwrap(),
            ArrayView2::from_shape((3, 6), &values).unwrap(),
            None,
        )
        .unwrap();

        // the bin edges are chosen so that some values don't fit
        // inside the bottom bin
        let mut accumulator = AccumulatorBuilder::new()
            .calc_kind("astro_sf1")
            .dist_bin_edges(&[2.0, 6., 10., 15.])
            .build()
            .unwrap();
        assert!(process_unstructured(&mut accumulator, points, None, &RuntimeSpec).is_ok());

        // the expected results were produced by pyvsf
        let expected = HashMap::from([
            ("weight", vec![7., 3., 0.]),
            ("mean", vec![8.41281820819169, 15.01110699893027, f64::NAN]),
        ]);
        let rtol_atol_vals = HashMap::from([("weight", [0.0, 0.0]), ("mean", [3.0e-16, 0.0])]);
        assert_consistent_results(&accumulator.get_output(), &expected, &rtol_atol_vals);
    }

    #[test]
    fn test_apply_accum_auto_hist() {
        // this is loosely based on some inputs from pyvsf:tests/test_vsf_props

        // keep in mind that we interpret positions as a (3, ...) array
        // so position 0 is [6,12,18]
        let positions: Vec<f64> = (6..24).map(|x| x as f64).collect();
        let values: Vec<f64> = (-9..9).map(|x| 2.0 * (x as f64)).collect();

        let points = UnstructuredPoints::new(
            ArrayView2::from_shape((3, 6), &positions).unwrap(),
            ArrayView2::from_shape((3, 6), &values).unwrap(),
            None,
        )
        .unwrap();

<<<<<<< HEAD
        let mut accumulator = AccumulatorBuilder::new()
            .calc_kind("hist_astro_sf1")
            // the bin edges are chosen so that some values don't fit
            // inside the bottom bin
            .dist_bin_edges(&[2.0, 6., 10., 15.])
            // the hist_buckets were picked such that:
            // - the number of bins is unequal to the distance bin count
            // - there would be a value smaller than the leftmost bin-edge
            // - there would be a value larger than the leftmost bin-edge
            .hist_bucket_edges(&[6.0, 10.0, 14.0])
            .build()
            .unwrap();
=======
        // output buffers
        let mean_result_map =
            get_output_from_statepack_array(&mean_reducer, &mean_statepack.view());

        for i in 0..n_spatial_bins {
            // we might need to adopt an actual rtol
            assert!(
                isclose(mean_result_map["mean"][i], expected_mean[i], 3.0e-16, 0.0),
                "actual mean = {}, expected mean = {}",
                mean_result_map["mean"][i],
                expected_mean[i]
            );
            assert_eq!(
                mean_result_map["weight"][i], expected_weight[i],
                "unequal weights"
            );
        }

        // check the histograms (using results computed by pyvsf)

        // the hist_buckets were picked such that:
        // - the number of bins is unequal to the distance bin count
        // - there would be a value smaller than the leftmost bin-edge
        // - there would be a value larger than the leftmost bin-edge
        let hist_buckets = IrregularBinEdges::new(&[6.0, 10.0, 14.0]).unwrap();
>>>>>>> 6afc1818

        #[rustfmt::skip]
        let expected_hist_weights = [
            4., 0., 0.,
            3., 2., 0.,
        ];

        assert!(process_unstructured(&mut accumulator, points.clone(), None, &RuntimeSpec).is_ok());
        let hist_result_map = accumulator.get_output();
        println!("{hist_result_map:#?}");
        for (i, expected) in expected_hist_weights.iter().enumerate() {
            assert_eq!(
                hist_result_map["weight"][i], *expected,
                "problem at index {i}",
            );
        }
    }

    #[test]
    fn test_apply_accum_cross() {
        // this is loosely based on some inputs from pyvsf:tests/test_vsf_props

        // keep in mind that we interpret positions as a (3, ...) array
        // so position 0 is [6,12,18]
        let positions_a: Vec<f64> = (6..24).map(|x| x as f64).collect();
        let values_a: Vec<f64> = (-9..9).map(|x| x as f64).collect();

        let points_a = UnstructuredPoints::new(
            ArrayView2::from_shape((3, 6), &positions_a).unwrap(),
            ArrayView2::from_shape((3, 6), &values_a).unwrap(),
            None,
        )
        .unwrap();

        // we intentionally padded positions_b with a point
        // that is so far away from everything else that it can't
        // fit inside a separation bin
        #[rustfmt::skip]
        let positions_b = [
            0., 1., 1000.,
            2., 3., 1000.,
            4., 5., 1000.,
        ];

        #[rustfmt::skip]
        let values_b = [
            -3., -2., 1000.,
            -1.,  0., 1000.,
             1.,  2., 1000.,
        ];

        let points_b = UnstructuredPoints::new(
            ArrayView2::from_shape((3, 3), &positions_b).unwrap(),
            ArrayView2::from_shape((3, 3), &values_b).unwrap(),
            None,
        )
        .unwrap();

        let mut accumulator = AccumulatorBuilder::new()
            .calc_kind("astro_sf1")
            .dist_bin_edges(&[17., 21., 25.])
            .build()
            .unwrap();
        assert!(
            process_unstructured(&mut accumulator, points_a, Some(points_b), &RuntimeSpec).is_ok()
        );

        // the expected results were produced by pyvsf
        let expected = HashMap::from([
            ("weight", vec![4., 6.]),
            ("mean", vec![6.274664681905207, 6.068727871100932]),
        ]);
        let rtol_atol_vals = HashMap::from([("weight", [0.0, 0.0]), ("mean", [3.0e-16, 0.0])]);

<<<<<<< HEAD
        assert_consistent_results(&accumulator.get_output(), &expected, &rtol_atol_vals);
    }

    #[test]
    fn test_apply_accum_auto_corr() {
        // keep in mind that we interpret positions as a (3, ...) array
        // so position 0 is [6,12,18]
        let positions: Vec<f64> = (6..24).map(|x| x as f64).collect();
        let values: Vec<f64> = (-9..9).map(|x| 2.0 * (x as f64)).collect();

        let points = UnstructuredPoints::new(
            ArrayView2::from_shape((3, 6), &positions).unwrap(),
            ArrayView2::from_shape((3, 6), &values).unwrap(),
            None,
        )
        .unwrap();

        let mut accumulator = AccumulatorBuilder::new()
            .calc_kind("2pcf")
            // the bin edges are chosen so that some values don't fit
            // inside the bottom bin
            .dist_bin_edges(&[2., 6., 10., 15.])
            .build()
            .unwrap();
        assert!(process_unstructured(&mut accumulator, points, None, &RuntimeSpec).is_ok());

        let expected = HashMap::from([
            ("weight", vec![7., 3., 0.]),
            ("mean", vec![284.57142857142856, 236.0, f64::NAN]),
        ]);
        let rtol_atol_vals = HashMap::from([("weight", [0.0, 0.0]), ("mean", [3.0e-16, 0.0])]);

        assert_consistent_results(&accumulator.get_output(), &expected, &rtol_atol_vals);
=======
        let output = get_output_from_statepack_array(&reducer, &statepack.view());

        for i in 0..n_spatial_bins {
            assert!(
                isclose(output["mean"][i], expected_mean[i], 3.0e-16, 0.0),
                "actual mean = {}, expected mean = {}",
                output["mean"][i],
                expected_mean[i]
            );
            assert_eq!(output["weight"][i], expected_weight[i], "unequal weights");
        }
>>>>>>> 6afc1818
    }
}<|MERGE_RESOLUTION|>--- conflicted
+++ resolved
@@ -1,20 +1,9 @@
 mod common;
 
-<<<<<<< HEAD
 use common::assert_consistent_results;
 use ndarray::ArrayView2;
 use pairstat::{AccumulatorBuilder, RuntimeSpec, UnstructuredPoints, process_unstructured};
 use std::collections::HashMap;
-=======
-use common::{isclose, prepare_statepack};
-use ndarray::ArrayView2;
-use pairstat::{
-    EuclideanNormHistogram, EuclideanNormMean, PairOperation, StatePackViewMut, UnstructuredPoints,
-    apply_accum, get_output_from_statepack_array,
-};
-
-// Things are a little unergonomic!
->>>>>>> 6afc1818
 
 // todo: we can get rid of the test module in integration tests
 #[cfg(test)]
@@ -72,7 +61,6 @@
         )
         .unwrap();
 
-<<<<<<< HEAD
         let mut accumulator = AccumulatorBuilder::new()
             .calc_kind("hist_astro_sf1")
             // the bin edges are chosen so that some values don't fit
@@ -85,33 +73,6 @@
             .hist_bucket_edges(&[6.0, 10.0, 14.0])
             .build()
             .unwrap();
-=======
-        // output buffers
-        let mean_result_map =
-            get_output_from_statepack_array(&mean_reducer, &mean_statepack.view());
-
-        for i in 0..n_spatial_bins {
-            // we might need to adopt an actual rtol
-            assert!(
-                isclose(mean_result_map["mean"][i], expected_mean[i], 3.0e-16, 0.0),
-                "actual mean = {}, expected mean = {}",
-                mean_result_map["mean"][i],
-                expected_mean[i]
-            );
-            assert_eq!(
-                mean_result_map["weight"][i], expected_weight[i],
-                "unequal weights"
-            );
-        }
-
-        // check the histograms (using results computed by pyvsf)
-
-        // the hist_buckets were picked such that:
-        // - the number of bins is unequal to the distance bin count
-        // - there would be a value smaller than the leftmost bin-edge
-        // - there would be a value larger than the leftmost bin-edge
-        let hist_buckets = IrregularBinEdges::new(&[6.0, 10.0, 14.0]).unwrap();
->>>>>>> 6afc1818
 
         #[rustfmt::skip]
         let expected_hist_weights = [
@@ -186,52 +147,6 @@
         ]);
         let rtol_atol_vals = HashMap::from([("weight", [0.0, 0.0]), ("mean", [3.0e-16, 0.0])]);
 
-<<<<<<< HEAD
         assert_consistent_results(&accumulator.get_output(), &expected, &rtol_atol_vals);
     }
-
-    #[test]
-    fn test_apply_accum_auto_corr() {
-        // keep in mind that we interpret positions as a (3, ...) array
-        // so position 0 is [6,12,18]
-        let positions: Vec<f64> = (6..24).map(|x| x as f64).collect();
-        let values: Vec<f64> = (-9..9).map(|x| 2.0 * (x as f64)).collect();
-
-        let points = UnstructuredPoints::new(
-            ArrayView2::from_shape((3, 6), &positions).unwrap(),
-            ArrayView2::from_shape((3, 6), &values).unwrap(),
-            None,
-        )
-        .unwrap();
-
-        let mut accumulator = AccumulatorBuilder::new()
-            .calc_kind("2pcf")
-            // the bin edges are chosen so that some values don't fit
-            // inside the bottom bin
-            .dist_bin_edges(&[2., 6., 10., 15.])
-            .build()
-            .unwrap();
-        assert!(process_unstructured(&mut accumulator, points, None, &RuntimeSpec).is_ok());
-
-        let expected = HashMap::from([
-            ("weight", vec![7., 3., 0.]),
-            ("mean", vec![284.57142857142856, 236.0, f64::NAN]),
-        ]);
-        let rtol_atol_vals = HashMap::from([("weight", [0.0, 0.0]), ("mean", [3.0e-16, 0.0])]);
-
-        assert_consistent_results(&accumulator.get_output(), &expected, &rtol_atol_vals);
-=======
-        let output = get_output_from_statepack_array(&reducer, &statepack.view());
-
-        for i in 0..n_spatial_bins {
-            assert!(
-                isclose(output["mean"][i], expected_mean[i], 3.0e-16, 0.0),
-                "actual mean = {}, expected mean = {}",
-                output["mean"][i],
-                expected_mean[i]
-            );
-            assert_eq!(output["weight"][i], expected_weight[i], "unequal weights");
-        }
->>>>>>> 6afc1818
-    }
 }