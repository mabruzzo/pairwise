--- conflicted
+++ resolved
@@ -3,13 +3,8 @@
 use common::prepare_statepack;
 use ndarray::ArrayView2;
 use pairwise::{
-<<<<<<< HEAD
-    ComponentSumMean, EuclideanNormHistogram, EuclideanNormMean, PairOperation, PointProps,
-    StatePackViewMut, apply_accum, get_output_from_statepack_array,
-=======
     ComponentSumMean, EuclideanNormHistogram, EuclideanNormMean, PairOperation, StatePackViewMut,
     UnstructuredPoints, apply_accum, get_output_from_statepack_array,
->>>>>>> 6a5e754a
 };
 
 // Things are a little unergonomic!
