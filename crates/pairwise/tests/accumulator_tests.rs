use ndarray::{NewAxis, s};
<<<<<<< HEAD
use pairwise::{Accumulator, Histogram, Mean, get_output_legacy};
use pairwise_nostd_internal::{AccumStateView, AccumStateViewMut, DataElement};
=======
use pairwise::{Accumulator, Histogram, Mean, get_output_from_statepack_array};
use pairwise_nostd_internal::{AccumStateView, AccumStateViewMut, Datum};
>>>>>>> 40929e67
use std::collections::HashMap;

// this is inefficient, but it gets the job done for now
//
// this is probably an indication that we could improve the Accumulator API
fn _get_output_single(
    accum: &impl Accumulator,
    stateprop: &AccumStateView,
) -> HashMap<&'static str, Vec<f64>> {
<<<<<<< HEAD
    get_output_legacy(accum, &stateprop.as_array_view().slice(s![.., NewAxis]))
=======
    get_output_from_statepack_array(accum, &stateprop.as_array_view().slice(s![.., NewAxis]))
>>>>>>> 40929e67
}

// TODO: factor out this function and the get_output function from
//       integration_tests.rs (they are identical)

#[cfg(test)]
mod tests {

    use super::*;

    #[test]
    fn mean_consume_once() {
        let accum = Mean;

        let mut storage = [0.0, 0.0];
        let mut accum_state = AccumStateViewMut::from_contiguous_slice(&mut storage);
        accum.init_accum_state(&mut accum_state);

        accum.consume(
            &mut accum_state,
            &Datum {
                value: 4.0,
                weight: 1.0,
            },
        );
        let value_map = _get_output_single(&accum, &accum_state.as_view());

        assert_eq!(value_map["mean"][0], 4.0);
        assert_eq!(value_map["weight"][0], 1.0);
    }

    #[test]
    fn mean_consume_twice() {
        let accum = Mean;

        let mut storage = [0.0, 0.0];
        let mut accum_state = AccumStateViewMut::from_contiguous_slice(&mut storage);
        accum.init_accum_state(&mut accum_state);

        accum.consume(
            &mut accum_state,
            &Datum {
                value: 4.0,
                weight: 1.0,
            },
        );
        accum.consume(
            &mut accum_state,
            &Datum {
                value: 8.0,
                weight: 1.0,
            },
        );

        let value_map = _get_output_single(&accum, &accum_state.as_view());
        assert_eq!(value_map["mean"][0], 6.0);
        assert_eq!(value_map["weight"][0], 2.0);
    }

    #[test]
    fn merge() {
        let accum = Mean;

        let mut storage = [0.0, 0.0];
        let mut accum_state = AccumStateViewMut::from_contiguous_slice(&mut storage);
        accum.init_accum_state(&mut accum_state);
        accum.consume(
            &mut accum_state,
            &Datum {
                value: 4.0,
                weight: 1.0,
            },
        );
        accum.consume(
            &mut accum_state,
            &Datum {
                value: 8.0,
                weight: 1.0,
            },
        );

        let mut storage_other = [0.0, 0.0];
        let mut accum_state_other = AccumStateViewMut::from_contiguous_slice(&mut storage_other);
        accum.init_accum_state(&mut accum_state_other);
        accum.consume(
            &mut accum_state_other,
            &Datum {
                value: 1.0,
                weight: 1.0,
            },
        );
        accum.consume(
            &mut accum_state_other,
            &Datum {
                value: 3.0,
                weight: 1.0,
            },
        );

        accum.merge(&mut accum_state, &accum_state_other.as_view());

        let value_map = _get_output_single(&accum, &accum_state.as_view());
        assert_eq!(value_map["mean"][0], 4.0);
        assert_eq!(value_map["weight"][0], 4.0);
    }

    #[test]
    fn hist_invalid_hist_edges() {
        assert!(Histogram::new(&[0.0]).is_err());
    }
    #[test]
    fn hist_nonmonotonic() {
        assert!(Histogram::new(&[1.0, 0.0]).is_err());
    }

    #[test]
    fn hist_consume() {
        let accum = Histogram::new(&[0.0, 1.0, 2.0]).unwrap();

        let mut storage = [0.0, 0.0];
        let mut accum_state = AccumStateViewMut::from_contiguous_slice(&mut storage);
        accum.init_accum_state(&mut accum_state);

        accum.consume(
            &mut accum_state,
            &Datum {
                value: 0.5,
                weight: 1.0,
            },
        );
        accum.consume(
            &mut accum_state,
            &Datum {
                value: -50.0,
                weight: 1.0,
            },
        );
        accum.consume(
            &mut accum_state,
            &Datum {
                value: 1000.0,
                weight: 1.0,
            },
        );

        let value_map = _get_output_single(&accum, &accum_state.as_view());
        assert_eq!(value_map["weight"][0], 1.0);
        assert_eq!(value_map["weight"][1], 0.0);

        accum.consume(
            &mut accum_state,
            &Datum {
                value: 1.1,
                weight: 5.0,
            },
        );
        let value_map = _get_output_single(&accum, &accum_state.as_view());
        assert_eq!(value_map["weight"][0], 1.0);
        assert_eq!(value_map["weight"][1], 5.0);
    }
}<|MERGE_RESOLUTION|>--- conflicted
+++ resolved
@@ -1,11 +1,6 @@
 use ndarray::{NewAxis, s};
-<<<<<<< HEAD
-use pairwise::{Accumulator, Histogram, Mean, get_output_legacy};
-use pairwise_nostd_internal::{AccumStateView, AccumStateViewMut, DataElement};
-=======
 use pairwise::{Accumulator, Histogram, Mean, get_output_from_statepack_array};
 use pairwise_nostd_internal::{AccumStateView, AccumStateViewMut, Datum};
->>>>>>> 40929e67
 use std::collections::HashMap;
 
 // this is inefficient, but it gets the job done for now
@@ -15,11 +10,7 @@
     accum: &impl Accumulator,
     stateprop: &AccumStateView,
 ) -> HashMap<&'static str, Vec<f64>> {
-<<<<<<< HEAD
-    get_output_legacy(accum, &stateprop.as_array_view().slice(s![.., NewAxis]))
-=======
     get_output_from_statepack_array(accum, &stateprop.as_array_view().slice(s![.., NewAxis]))
->>>>>>> 40929e67
 }
 
 // TODO: factor out this function and the get_output function from
