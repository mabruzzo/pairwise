--- conflicted
+++ resolved
@@ -36,29 +36,19 @@
 #![deny(rustdoc::broken_intra_doc_links)]
 
 // inform build-system of the crates in this package
-<<<<<<< HEAD
 mod accumulator;
-=======
 mod apply;
->>>>>>> 6a5e754a
 mod error;
 mod parallel_serial;
 mod reducers;
 
 // pull in symbols that visible outside of the package
-<<<<<<< HEAD
 pub use accumulator::{Accumulator, AccumulatorBuilder};
-pub use error::Error;
-pub use pairwise_nostd_internal::{
-    Comp0Histogram, Comp0Mean, ComponentSumHistogram, ComponentSumMean, Executor, OutputDescr,
-    PairOperation, PointProps, Reducer, StatePackViewMut, apply_accum,
-=======
 pub use apply::apply_accum;
 pub use error::Error;
 pub use pairwise_nostd_internal::{
     Comp0Histogram, Comp0Mean, ComponentSumHistogram, ComponentSumMean, Executor, OutputDescr,
     PairOperation, Reducer, StatePackViewMut, TwoPointUnstructured, UnstructuredPoints,
->>>>>>> 6a5e754a
 };
 pub use parallel_serial::SerialExecutor;
 pub use reducers::{
