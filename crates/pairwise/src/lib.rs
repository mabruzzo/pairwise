--- conflicted
+++ resolved
@@ -36,20 +36,12 @@
 #![deny(rustdoc::broken_intra_doc_links)]
 
 // inform build-system of the crates in this package
-<<<<<<< HEAD
-=======
 mod error;
-mod misc;
->>>>>>> 47afd521
 mod parallel_serial;
 mod reducers;
 
 // pull in symbols that visible outside of the package
-<<<<<<< HEAD
-=======
 pub use error::Error;
-pub use misc::diff_norm;
->>>>>>> 47afd521
 pub use pairwise_nostd_internal::{
     Comp0Histogram, Comp0Mean, ComponentSumHistogram, ComponentSumMean, Executor, OutputDescr,
     PairOperation, PointProps, Reducer, StatePackViewMut, apply_accum,
