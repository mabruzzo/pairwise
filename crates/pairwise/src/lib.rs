/*!
Provides parallelized routines for directly computing spatial two-point
statistics from multi-dimensional data (e.g. 2-point correlation functions,
structure functions).

<div class="warning">

This crate is still in early development. The initial goal is to serve as a
backend for the [pyvsf python package](https://pyvsf.readthedocs.io/en/latest/).

</div>

# High-Level: 2-Point Statistics.

2-point statistics come up in a number of contexts, including
[astronomy/cosmology](https://en.wikipedia.org/wiki/Correlation_function_(astronomy))
and
[turbulence](https://en.wikipedia.org/wiki/Turbulence#Kolmogorov's_theory_of_1941).

The calculation of these quantities generally consists of computing a value
from each unique pair of spatial points (taken from a single data sets or from
2 separate data sets) and computing a statistic on those values. Often times
each value is partitioned into a "bin" based on the spatial separation of the
points that the value was computed from.

# User Guide

<div class="warning"> ADD ME </div>

# Developer Guide

See the crate-level documentation for [`pairwise_nostd_internal`].

*/

#![deny(rustdoc::broken_intra_doc_links)]

// inform build-system of the crates in this package
mod error;
mod misc;
mod parallel_serial;
mod reducers;

// pull in symbols that visible outside of the package
pub use error::Error;
pub use misc::diff_norm;
pub use pairwise_nostd_internal::{
<<<<<<< HEAD
    Executor, Histogram, Mean, OutputDescr, PointProps, Reducer, StatePackViewMut, TwoPoint,
    dot_product,
=======
    Comp0Histogram, Comp0Mean, Executor, OutputDescr, PointProps, Reducer, StatePackViewMut,
    apply_accum, dot_product,
>>>>>>> fe12e779
};
pub use parallel_serial::SerialExecutor;
pub use reducers::{get_output, get_output_from_statepack_array};<|MERGE_RESOLUTION|>--- conflicted
+++ resolved
@@ -36,22 +36,19 @@
 #![deny(rustdoc::broken_intra_doc_links)]
 
 // inform build-system of the crates in this package
+mod apply;
 mod error;
 mod misc;
 mod parallel_serial;
 mod reducers;
 
 // pull in symbols that visible outside of the package
+pub use apply::apply_accum;
 pub use error::Error;
 pub use misc::diff_norm;
 pub use pairwise_nostd_internal::{
-<<<<<<< HEAD
-    Executor, Histogram, Mean, OutputDescr, PointProps, Reducer, StatePackViewMut, TwoPoint,
-    dot_product,
-=======
     Comp0Histogram, Comp0Mean, Executor, OutputDescr, PointProps, Reducer, StatePackViewMut,
-    apply_accum, dot_product,
->>>>>>> fe12e779
+    TwoPoint, dot_product,
 };
 pub use parallel_serial::SerialExecutor;
 pub use reducers::{get_output, get_output_from_statepack_array};